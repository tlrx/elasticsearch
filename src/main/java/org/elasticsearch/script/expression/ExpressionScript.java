--- conflicted
+++ resolved
@@ -39,12 +39,7 @@
 class ExpressionScript implements SearchScript {
 
     final Expression expression;
-<<<<<<< HEAD
     final SimpleBindings bindings;
-    final CannedScorer scorer;
-=======
-    final XSimpleBindings bindings;
->>>>>>> 3c142e55
     final ValueSource source;
     final ReplaceableConstValueSource specialValue; // _value
     Map<String, Scorer> context;
