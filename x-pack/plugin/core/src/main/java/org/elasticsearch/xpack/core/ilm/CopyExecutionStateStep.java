/*
 * Copyright Elasticsearch B.V. and/or licensed to Elasticsearch B.V. under one
 * or more contributor license agreements. Licensed under the Elastic License;
 * you may not use this file except in compliance with the Elastic License.
 */

package org.elasticsearch.xpack.core.ilm;

import org.apache.logging.log4j.LogManager;
import org.apache.logging.log4j.Logger;
import org.elasticsearch.cluster.ClusterState;
import org.elasticsearch.cluster.metadata.IndexMetadata;
import org.elasticsearch.cluster.metadata.Metadata;
import org.elasticsearch.index.Index;

import java.util.Objects;

import static org.elasticsearch.xpack.core.ilm.LifecycleExecutionState.ILM_CUSTOM_METADATA_KEY;

/**
 * Copies the execution state data from one index to another, typically after a
 * new index has been created. As part of the execution state copy it will set the target index
 * "current step" to the provided step name (part of the same phase and action as the current step's, unless
 * the "complete" step is configured in which case the action will be changed to "complete" as well)
 *
 * Useful for actions such as shrink.
 */
public class CopyExecutionStateStep extends ClusterStateActionStep {
    public static final String NAME = "copy-execution-state";

    private static final Logger logger = LogManager.getLogger(CopyExecutionStateStep.class);

    private final String targetIndexPrefix;
    private final String targetNextStepName;

    public CopyExecutionStateStep(StepKey key, StepKey nextStepKey, String targetIndexPrefix, String targetNextStepName) {
        super(key, nextStepKey);
        this.targetIndexPrefix = targetIndexPrefix;
        this.targetNextStepName = targetNextStepName;
    }

    String getTargetIndexPrefix() {
        return targetIndexPrefix;
    }

    String getTargetNextStepName() {
        return targetNextStepName;
    }

    @Override
    public ClusterState performAction(Index index, ClusterState clusterState) {
        IndexMetadata indexMetadata = clusterState.metadata().index(index);
        if (indexMetadata == null) {
            // Index must have been since deleted, ignore it
            logger.debug("[{}] lifecycle action for index [{}] executed but index no longer exists", getKey().getAction(), index.getName());
            return clusterState;
        }
        // get source index
<<<<<<< HEAD
        String indexName = indexMetaData.getIndex().getName();
        // get target index
        String targetIndexName = targetIndexPrefix + indexName;
        IndexMetaData targetIndexMetaData = clusterState.metaData().index(targetIndexName);
=======
        String indexName = indexMetadata.getIndex().getName();
        // get target shrink index
        String targetIndexName = shrunkIndexPrefix + indexName;
        IndexMetadata targetIndexMetadata = clusterState.metadata().index(targetIndexName);
>>>>>>> c495d220

        if (targetIndexMetadata == null) {
            logger.warn("[{}] index [{}] unable to copy execution state to target index [{}] as target index does not exist",
                getKey().getAction(), index.getName(), targetIndexName);
            throw new IllegalStateException("unable to copy execution state from [" + index.getName() +
                "] to [" + targetIndexName + "] as target index does not exist");
        }

        LifecycleExecutionState lifecycleState = LifecycleExecutionState.fromIndexMetadata(indexMetadata);
        String phase = lifecycleState.getPhase();
        String action = lifecycleState.getAction();
        long lifecycleDate = lifecycleState.getLifecycleDate();

        LifecycleExecutionState.Builder relevantTargetCustomData = LifecycleExecutionState.builder();
        relevantTargetCustomData.setIndexCreationDate(lifecycleDate);
        relevantTargetCustomData.setPhase(phase);
        relevantTargetCustomData.setStep(targetNextStepName);
        if (targetNextStepName.equals(PhaseCompleteStep.NAME)) {
            relevantTargetCustomData.setAction(PhaseCompleteStep.NAME);
        } else {
            relevantTargetCustomData.setAction(action);
        }
        relevantTargetCustomData.setSnapshotRepository(lifecycleState.getSnapshotRepository());
        relevantTargetCustomData.setSnapshotName(lifecycleState.getSnapshotName());

        Metadata.Builder newMetadata = Metadata.builder(clusterState.getMetadata())
            .put(IndexMetadata.builder(targetIndexMetadata)
                .putCustom(ILM_CUSTOM_METADATA_KEY, relevantTargetCustomData.build().asMap()));

        return ClusterState.builder(clusterState).metadata(newMetadata).build();
    }

    @Override
    public boolean equals(Object o) {
        if (this == o) {
            return true;
        }
        if (o == null || getClass() != o.getClass()) {
            return false;
        }
        if (!super.equals(o)) {
            return false;
        }
        CopyExecutionStateStep that = (CopyExecutionStateStep) o;
        return Objects.equals(targetIndexPrefix, that.targetIndexPrefix) &&
            Objects.equals(targetNextStepName, that.targetNextStepName);
    }

    @Override
    public int hashCode() {
        return Objects.hash(super.hashCode(), targetIndexPrefix, targetNextStepName);
    }
}<|MERGE_RESOLUTION|>--- conflicted
+++ resolved
@@ -56,17 +56,10 @@
             return clusterState;
         }
         // get source index
-<<<<<<< HEAD
-        String indexName = indexMetaData.getIndex().getName();
+        String indexName = indexMetadata.getIndex().getName();
         // get target index
         String targetIndexName = targetIndexPrefix + indexName;
-        IndexMetaData targetIndexMetaData = clusterState.metaData().index(targetIndexName);
-=======
-        String indexName = indexMetadata.getIndex().getName();
-        // get target shrink index
-        String targetIndexName = shrunkIndexPrefix + indexName;
         IndexMetadata targetIndexMetadata = clusterState.metadata().index(targetIndexName);
->>>>>>> c495d220
 
         if (targetIndexMetadata == null) {
             logger.warn("[{}] index [{}] unable to copy execution state to target index [{}] as target index does not exist",
