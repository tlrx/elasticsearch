/*
 * Licensed to Elasticsearch under one or more contributor
 * license agreements. See the NOTICE file distributed with
 * this work for additional information regarding copyright
 * ownership. Elasticsearch licenses this file to you under
 * the Apache License, Version 2.0 (the "License"); you may
 * not use this file except in compliance with the License.
 * You may obtain a copy of the License at
 *
 *    http://www.apache.org/licenses/LICENSE-2.0
 *
 * Unless required by applicable law or agreed to in writing,
 * software distributed under the License is distributed on an
 * "AS IS" BASIS, WITHOUT WARRANTIES OR CONDITIONS OF ANY
 * KIND, either express or implied.  See the License for the
 * specific language governing permissions and limitations
 * under the License.
 */

package org.elasticsearch.index.query;

import com.google.common.collect.Sets;

import org.apache.lucene.queries.TermsQuery;
import org.apache.lucene.search.Query;
import org.elasticsearch.cluster.metadata.MetaData;
import org.elasticsearch.common.Nullable;
import org.elasticsearch.common.io.stream.StreamInput;
import org.elasticsearch.common.io.stream.StreamOutput;
import org.elasticsearch.common.lucene.search.Queries;
import org.elasticsearch.common.xcontent.XContentBuilder;
import org.elasticsearch.index.mapper.Uid;
import org.elasticsearch.index.mapper.internal.UidFieldMapper;

import java.io.IOException;
<<<<<<< HEAD
import java.util.*;
=======
import java.util.ArrayList;
import java.util.Arrays;
import java.util.Collection;
import java.util.List;
>>>>>>> 3bda78e4

/**
 * A query that will return only documents matching specific ids (and a type).
 */
public class IdsQueryBuilder extends QueryBuilder<IdsQueryBuilder> implements BoostableQueryBuilder<IdsQueryBuilder> {

    public static final String NAME = "ids";

    private final Set<String> ids = Sets.newHashSet();

    private final String[] types;

    private float boost = 1.0f;

    private String queryName;

    static final IdsQueryBuilder PROTOTYPE = new IdsQueryBuilder();

    /**
     * Creates a new IdsQueryBuilder by optionally providing the types of the documents to look for
     */
    public IdsQueryBuilder(@Nullable String... types) {
        this.types = types;
    }

    /**
     * Returns the types used in this query
     */
    public String[] types() {
        return this.types;
    }

    /**
     * Adds ids to the query.
     */
    public IdsQueryBuilder addIds(String... ids) {
        Collections.addAll(this.ids, ids);
        return this;
    }

    /**
     * Adds ids to the query.
     */
    public IdsQueryBuilder addIds(Collection<String> ids) {
        values.addAll(ids);
        return this;
    }

    /**
     * Adds ids to the filter.
     */
    public IdsQueryBuilder ids(String... ids) {
        return addIds(ids);
    }

    /**
<<<<<<< HEAD
     * Returns the ids for the query.
     */
    public Set<String> ids() {
        return this.ids;
=======
     * Adds ids to the filter.
     */
    public IdsQueryBuilder ids(Collection<String> ids) {
        return addIds(ids);
>>>>>>> 3bda78e4
    }

    /**
     * Sets the boost for this query.  Documents matching this query will (in addition to the normal
     * weightings) have their score multiplied by the boost provided.
     */
    @Override
    public IdsQueryBuilder boost(float boost) {
        this.boost = boost;
        return this;
    }

    /**
     * Gets the boost for this query.
     */
    public float boost() {
        return this.boost;
    }

    /**
     * Sets the query name for the query that can be used when searching for matched_filters per hit.
     */
    public IdsQueryBuilder queryName(String queryName) {
        this.queryName = queryName;
        return this;
    }

    /**
     * Gets the query name for the query.
     */
    public String queryName() {
        return this.queryName;
    }

    @Override
    protected void doXContent(XContentBuilder builder, Params params) throws IOException {
        builder.startObject(NAME);
        if (types != null) {
            if (types.length == 1) {
                builder.field("type", types[0]);
            } else {
                builder.array("types", types);
            }
        }
        builder.startArray("values");
        for (String value : ids) {
            builder.value(value);
        }
        builder.endArray();
        if (boost != 1.0f) {
            builder.field("boost", boost);
        }
        if (queryName != null) {
            builder.field("_name", queryName);
        }
        builder.endObject();
    }

    @Override
    public String queryId() {
        return NAME;
    }

    @Override
    public Query toQuery(QueryParseContext parseContext) throws IOException, QueryParsingException {
        Query query;
        if (this.ids.isEmpty()) {
             query = Queries.newMatchNoDocsQuery();
        } else {
            Collection<String> typesForQuery;
            if (types == null || types.length == 0) {
                typesForQuery = parseContext.queryTypes();
            } else if (types.length == 1 && MetaData.ALL.equals(types[0])) {
                typesForQuery = parseContext.mapperService().types();
            } else {
                typesForQuery = Sets.newHashSet(types);
            }

            query = new TermsQuery(UidFieldMapper.NAME, Uid.createUidsForTypesAndIds(typesForQuery, ids));
        }
        query.setBoost(boost);
        if (queryName != null) {
            parseContext.addNamedQuery(queryName, query);
        }
        return query;
    }

    @Override
    public QueryValidationException validate() {
        // all fields can be empty or null
        return null;
    }

    @Override
    public IdsQueryBuilder readFrom(StreamInput in) throws IOException {
        IdsQueryBuilder idsQueryBuilder = new IdsQueryBuilder(in.readStringArray());
        idsQueryBuilder.addIds(in.readStringArray());
        idsQueryBuilder.queryName = in.readOptionalString();
        idsQueryBuilder.boost = in.readFloat();
        return idsQueryBuilder;
    }

    @Override
    public void writeTo(StreamOutput out) throws IOException {
        out.writeStringArray(this.types);
        out.writeStringArray(this.ids.toArray(new String[this.ids.size()]));
        out.writeOptionalString(queryName);
        out.writeFloat(boost);
    }

    @Override
    public int hashCode() {
        return Objects.hash(ids, Arrays.hashCode(types), boost, queryName);
    }

    @Override
    public boolean equals(Object obj) {
        if (this == obj) {
            return true;
        }
        if (obj == null || getClass() != obj.getClass()) {
            return false;
        }
        IdsQueryBuilder other = (IdsQueryBuilder) obj;
        return Objects.equals(ids, other.ids) &&
               Arrays.equals(types, other.types) &&
               Objects.equals(boost, other.boost) &&
               Objects.equals(queryName, other.queryName);
    }
}<|MERGE_RESOLUTION|>--- conflicted
+++ resolved
@@ -33,14 +33,7 @@
 import org.elasticsearch.index.mapper.internal.UidFieldMapper;
 
 import java.io.IOException;
-<<<<<<< HEAD
 import java.util.*;
-=======
-import java.util.ArrayList;
-import java.util.Arrays;
-import java.util.Collection;
-import java.util.List;
->>>>>>> 3bda78e4
 
 /**
  * A query that will return only documents matching specific ids (and a type).
@@ -85,7 +78,7 @@
      * Adds ids to the query.
      */
     public IdsQueryBuilder addIds(Collection<String> ids) {
-        values.addAll(ids);
+        this.ids.addAll(ids);
         return this;
     }
 
@@ -97,17 +90,17 @@
     }
 
     /**
-<<<<<<< HEAD
+     * Adds ids to the filter.
+     */
+    public IdsQueryBuilder ids(Collection<String> ids) {
+        return addIds(ids);
+    }
+
+    /**
      * Returns the ids for the query.
      */
     public Set<String> ids() {
         return this.ids;
-=======
-     * Adds ids to the filter.
-     */
-    public IdsQueryBuilder ids(Collection<String> ids) {
-        return addIds(ids);
->>>>>>> 3bda78e4
     }
 
     /**
