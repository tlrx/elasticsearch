--- conflicted
+++ resolved
@@ -125,12 +125,9 @@
      */
     public static final IndexVersion V_8_500_000 = registerIndexVersion(8_500_000, Version.LUCENE_9_7_0, "bf656f5e-5808-4eee-bf8a-e2bf6736ff55");
     public static final IndexVersion V_8_500_001 = registerIndexVersion(8_500_001, Version.LUCENE_9_7_0, "45045a5a-fc57-4462-89f6-6bc04cda6015");
-<<<<<<< HEAD
+    public static final IndexVersion V_8_500_002 = registerIndexVersion(8_500_002, Version.LUCENE_9_7_0, "50b39bf8-6c6a-443e-a5e5-069438d843c1");
 
     public static final IndexVersion UPGRADE_TO_LUCENE_9_9 = registerIndexVersion(8_500_010, Version.LUCENE_9_9_0, "ee5ab2e6-4d8f-11ee-be56-0242ac120002");
-=======
-    public static final IndexVersion V_8_500_002 = registerIndexVersion(8_500_002, Version.LUCENE_9_7_0, "50b39bf8-6c6a-443e-a5e5-069438d843c1");
->>>>>>> a698f4dc
     /*
      * STOP! READ THIS FIRST! No, really,
      *        ____ _____ ___  ____  _        ____  _____    _    ____    _____ _   _ ___ ____    _____ ___ ____  ____ _____ _
