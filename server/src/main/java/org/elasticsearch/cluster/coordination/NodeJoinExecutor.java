--- conflicted
+++ resolved
@@ -180,17 +180,12 @@
                         Set<String> newNodeEffectiveFeatures = enforceNodeFeatureBarrier(node, effectiveClusterFeatures, features);
                         // we do this validation quite late to prevent race conditions between nodes joining and importing dangling indices
                         // we have to reject nodes that don't support all indices we have in this cluster
-<<<<<<< HEAD
                         ensureIndexCompatibility(
                             node.getMinIndexVersion(),
                             node.getMinReadOnlyIndexVersion(),
                             node.getMaxIndexVersion(),
                             initialState.getMetadata()
                         );
-=======
-                        ensureIndexCompatibility(node.getMinIndexVersion(), node.getMaxIndexVersion(), initialState.getMetadata());
-
->>>>>>> 8b1ebcdd
                         nodesBuilder.add(node);
                         compatibilityVersionsMap.put(node.getId(), compatibilityVersions);
                         // store the actual node features here, not including assumed features, as this is persisted in cluster state
