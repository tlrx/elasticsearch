--- conflicted
+++ resolved
@@ -206,12 +206,9 @@
     public static final TransportVersion INGEST_PIPELINE_CONFIGURATION_AS_MAP = def(8_797_00_0);
     public static final TransportVersion INDEXING_PRESSURE_THROTTLING_STATS = def(8_798_00_0);
     public static final TransportVersion REINDEX_DATA_STREAMS = def(8_799_00_0);
-<<<<<<< HEAD
-    public static final TransportVersion NEW_REFRESH_CLUSTER_BLOCK = def(8_800_00_0);
-
-=======
     public static final TransportVersion ESQL_REMOVE_NODE_LEVEL_PLAN = def(8_800_00_0);
->>>>>>> 2bc1b4f6
+    public static final TransportVersion NEW_REFRESH_CLUSTER_BLOCK = def(8_801_00_0);
+
     /*
      * STOP! READ THIS FIRST! No, really,
      *        ____ _____ ___  ____  _        ____  _____    _    ____    _____ _   _ ___ ____    _____ ___ ____  ____ _____ _
